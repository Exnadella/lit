{
	"folders": [
		{
			"name": "lit-html",
			"path": "packages/lit-html"
		},
		{
			"name": "lit-element",
			"path": "packages/lit-element"
		},
		{
			"name": "updating-element",
			"path": "packages/updating-element"
		},
		{
			"name": "lit-ssr",
			"path": "packages/lit-ssr"
		},
		{
      "name": "labs",
      "path": "packages/labs"
    },
<<<<<<< HEAD
    {
      "name": "lit-element",
      "path": "packages/lit-element"
    },
    {
      "name": "updating-element",
      "path": "packages/updating-element"
    },
    {
      "name": "labs",
      "path": "packages/labs"
    },
    {
      "name": "tests",
      "path": "packages/tests"
    },
    {
      "name": "benchmarks",
      "path": "packages/benchmarks"
    },
    {
      "name": "lit-next",
      "path": "."
    }
  ],
  "settings": {
    "typescript.tsdk": "lit-html/node_modules/typescript/lib"
  }
=======
		{
			"name": "tests",
			"path": "packages/tests"
		},
		{
			"name": "benchmarks",
			"path": "packages/benchmarks"
		},
		{
			"name": "lit-next",
			"path": "."
		}
	],
	"settings": {
		"typescript.tsdk": "lit-html/node_modules/typescript/lib",
		"debug.javascript.warnOnLongPrediction": false
	}
>>>>>>> 677d5feb
}<|MERGE_RESOLUTION|>--- conflicted
+++ resolved
@@ -20,36 +20,6 @@
       "name": "labs",
       "path": "packages/labs"
     },
-<<<<<<< HEAD
-    {
-      "name": "lit-element",
-      "path": "packages/lit-element"
-    },
-    {
-      "name": "updating-element",
-      "path": "packages/updating-element"
-    },
-    {
-      "name": "labs",
-      "path": "packages/labs"
-    },
-    {
-      "name": "tests",
-      "path": "packages/tests"
-    },
-    {
-      "name": "benchmarks",
-      "path": "packages/benchmarks"
-    },
-    {
-      "name": "lit-next",
-      "path": "."
-    }
-  ],
-  "settings": {
-    "typescript.tsdk": "lit-html/node_modules/typescript/lib"
-  }
-=======
 		{
 			"name": "tests",
 			"path": "packages/tests"
@@ -67,5 +37,4 @@
 		"typescript.tsdk": "lit-html/node_modules/typescript/lib",
 		"debug.javascript.warnOnLongPrediction": false
 	}
->>>>>>> 677d5feb
 }