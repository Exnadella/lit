--- conflicted
+++ resolved
@@ -102,13 +102,8 @@
     }
   },
   "dependencies": {
-<<<<<<< HEAD
-    "@parse5/tools": "^0.2.0",
+    "@parse5/tools": "^0.3.0",
     "lit-html": "^3.0.0-pre.0",
-=======
-    "@parse5/tools": "^0.3.0",
-    "lit-html": "^2.7.5",
->>>>>>> 08d48e3c
     "parse5": "^7.1.2",
     "typescript": "~5.2.0"
   },
