{
  "name": "@lit-labs/nextjs",
<<<<<<< HEAD
  "version": "0.1.2-pre.0",
=======
  "version": "0.1.2",
>>>>>>> 5659f6ee
  "publishConfig": {
    "access": "public"
  },
  "description": "Next.js Plugin for Lit SSR",
  "license": "BSD-3-Clause",
  "author": "Google LLC",
  "homepage": "https://github.com/lit/lit/tree/main/packages/labs/nextjs",
  "repository": {
    "type": "git",
    "url": "https://github.com/lit/lit.git",
    "directory": "packages/labs/nextjs"
  },
  "main": "index.js",
  "typings": "index.d.ts",
  "files": [
    "/index.{d.ts,d.ts.map,js,js.map}"
  ],
  "dependencies": {
<<<<<<< HEAD
    "@lit-labs/ssr-react": "^0.1.2-pre.0",
=======
    "@lit-labs/ssr-react": "^0.2.0",
>>>>>>> 5659f6ee
    "imports-loader": "^4.0.1"
  },
  "peerDependencies": {
    "next": "12 || 13"
  },
  "scripts": {
    "build": "wireit",
    "build:ts": "wireit",
    "test": "wireit"
  },
  "wireit": {
    "build": {
      "dependencies": [
        "build:ts"
      ]
    },
    "build:ts": {
      "command": "tsc --build --pretty",
      "clean": "if-file-deleted",
      "dependencies": [
        "../ssr-react:build:ts"
      ],
      "files": [
        "src/**/*.ts",
        "tsconfig.json"
      ],
      "output": [
        "index.{d.ts,d.ts.map,js,js.map}",
        "tsconfig.tsbuildinfo"
      ]
    },
    "test": {
      "command": "echo \"TODO\""
    }
  },
  "keywords": [
    "lit",
    "lit-element",
    "lit-ssr",
    "next",
    "nextjs",
    "react",
    "ssr",
    "web components"
  ]
}<|MERGE_RESOLUTION|>--- conflicted
+++ resolved
@@ -1,10 +1,6 @@
 {
   "name": "@lit-labs/nextjs",
-<<<<<<< HEAD
   "version": "0.1.2-pre.0",
-=======
-  "version": "0.1.2",
->>>>>>> 5659f6ee
   "publishConfig": {
     "access": "public"
   },
@@ -23,11 +19,7 @@
     "/index.{d.ts,d.ts.map,js,js.map}"
   ],
   "dependencies": {
-<<<<<<< HEAD
-    "@lit-labs/ssr-react": "^0.1.2-pre.0",
-=======
     "@lit-labs/ssr-react": "^0.2.0",
->>>>>>> 5659f6ee
     "imports-loader": "^4.0.1"
   },
   "peerDependencies": {
