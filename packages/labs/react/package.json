--- conflicted
+++ resolved
@@ -1,10 +1,6 @@
 {
   "name": "@lit-labs/react",
-<<<<<<< HEAD
-  "version": "1.1.2-pre.0",
-=======
   "version": "1.2.0",
->>>>>>> 5659f6ee
   "description": "A React component wrapper for web components.",
   "license": "BSD-3-Clause",
   "homepage": "https://lit.dev/",
