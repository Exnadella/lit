{
  "name": "@lit-labs/ssr-react",
<<<<<<< HEAD
  "version": "0.1.2-pre.0",
=======
  "version": "0.2.0",
>>>>>>> 5659f6ee
  "publishConfig": {
    "access": "public"
  },
  "description": "Lit SSR integration for React",
  "license": "BSD-3-Clause",
  "author": "Google LLC",
  "homepage": "https://github.com/lit/lit/tree/main/packages/labs/ssr-react",
  "repository": {
    "type": "git",
    "url": "https://github.com/lit/lit.git",
    "directory": "packages/labs/ssr-react"
  },
  "main": "index.js",
  "typings": "index.d.ts",
  "type": "module",
  "exports": {
    ".": {
      "types": "./index.d.ts",
      "node": "./node/index.js",
      "default": "./index.js"
    },
    "./enable-lit-ssr.js": {
      "types": "./enable-lit-ssr.d.ts",
      "node": "./node/enable-lit-ssr.js",
      "default": "./enable-lit-ssr.js"
    },
    "./jsx-dev-runtime": {
      "types": "./jsx-dev-runtime.d.ts",
      "node": "./node/jsx-dev-runtime.js",
      "default": "./jsx-dev-runtime.js"
    },
    "./jsx-runtime": {
      "types": "./jsx-runtime.d.ts",
      "node": "./node/jsx-runtime.js",
      "default": "./jsx-runtime.js"
    }
  },
  "files": [
    "/lib/",
    "/node/",
    "/enable-lit-ssr.{d.ts,d.ts.map,js,js.map}",
    "/index.{d.ts,d.ts.map,js,js.map}",
    "/jsx-dev-runtime.{d.ts,d.ts.map,js,js.map}",
    "/jsx-runtime.{d.ts,d.ts.map,js,js.map}"
  ],
  "dependencies": {
    "@lit-labs/ssr": "^3.1.3-pre.0",
    "@lit-labs/ssr-client": "^1.1.2-pre.0",
    "lit": "^3.0.0-pre.0"
  },
  "peerDependencies": {
    "@types/react": "17 || 18",
    "react": "17 || 18"
  },
  "scripts": {
    "build": "wireit",
    "build:ts": "wireit",
    "test": "wireit"
  },
  "wireit": {
    "build": {
      "dependencies": [
        "build:ts"
      ]
    },
    "build:ts": {
      "command": "tsc --build --pretty",
      "clean": "if-file-deleted",
      "dependencies": [
        "../ssr:build:ts",
        "../ssr-client:build",
        "../react:build",
        "../../lit:build"
      ],
      "files": [
        "src/**/*.ts{,x}",
        "tsconfig.json"
      ],
      "output": [
        "lib/",
        "node/",
        "test/",
        "enable-lit-ssr.{d.ts,d.ts.map,js,js.map}",
        "index.{d.ts,d.ts.map,js,js.map}",
        "jsx-dev-runtime.{d.ts,d.ts.map,js,js.map}",
        "jsx-runtime.{d.ts,d.ts.map,js,js.map}",
        "tsconfig.tsbuildinfo"
      ]
    },
    "test": {
      "command": "uvu test _test.js$",
      "files": [],
      "output": [],
      "dependencies": [
        "build"
      ]
    }
  },
  "devDependencies": {
<<<<<<< HEAD
    "@lit-labs/react": "1.1.2-pre.0",
=======
    "@lit-labs/react": "^1.2.0",
>>>>>>> 5659f6ee
    "@types/react": "^18.0.27",
    "@types/react-dom": "^18.0.10",
    "react": "^18.2.0",
    "react-dom": "^18.2.0",
    "uvu": "^0.5.6"
  },
  "keywords": [
    "lit",
    "lit-element",
    "lit-ssr",
    "next",
    "react",
    "ssr",
    "web components"
  ]
}<|MERGE_RESOLUTION|>--- conflicted
+++ resolved
@@ -1,10 +1,6 @@
 {
   "name": "@lit-labs/ssr-react",
-<<<<<<< HEAD
-  "version": "0.1.2-pre.0",
-=======
   "version": "0.2.0",
->>>>>>> 5659f6ee
   "publishConfig": {
     "access": "public"
   },
@@ -104,11 +100,7 @@
     }
   },
   "devDependencies": {
-<<<<<<< HEAD
-    "@lit-labs/react": "1.1.2-pre.0",
-=======
     "@lit-labs/react": "^1.2.0",
->>>>>>> 5659f6ee
     "@types/react": "^18.0.27",
     "@types/react-dom": "^18.0.10",
     "react": "^18.2.0",
