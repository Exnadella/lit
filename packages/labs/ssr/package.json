{
  "name": "@lit-labs/ssr",
  "type": "module",
  "version": "3.1.6",
  "publishConfig": {
    "access": "public"
  },
  "description": "SSR for Lit",
  "main": "index.js",
  "scripts": {
    "build": "wireit",
    "build:ts": "wireit",
    "demo:vm-modules": "wireit",
    "demo:global": "wireit",
    "test": "wireit",
    "test:integration": "wireit",
    "test:integration:shimmed:dev": "wireit",
    "test:integration:unshimmed:dev": "wireit",
    "test:integration:shimmed:prod": "wireit",
    "test:integration:unshimmed:prod": "wireit",
    "test:unit": "wireit"
  },
  "wireit": {
    "build": {
      "dependencies": [
        "build:ts",
        "../ssr-client:build",
        "../../lit:build"
      ]
    },
    "build:ts": {
      "command": "tsc --build --pretty",
      "clean": "if-file-deleted",
      "dependencies": [
        "../ssr-client:build:ts:types",
        "../ssr-dom-shim:build:ts",
        "../../lit:build:ts:types",
        "../../lit-html:build:ts:types",
        "../../lit-element:build:ts:types"
      ],
      "files": [
        "src/**/*.ts",
        "custom_typings/**/*.ts",
        "tsconfig.json"
      ],
      "output": [
        "lib/",
        "test/",
        "demo/",
        "index.{d.ts,d.ts.map,js,js.map}",
        "tsconfig.tsbuildinfo"
      ]
    },
    "demo:vm-modules": {
      "command": "node --experimental-vm-modules ./demo/vm-modules/server.js",
      "dependencies": [
        "build"
      ],
      "service": true,
      "files": []
    },
    "demo:global": {
      "command": "node ./demo/global/server.js",
      "dependencies": [
        "build"
      ],
      "service": true,
      "files": []
    },
    "test": {
      "dependencies": [
        "test:unit",
        "test:integration"
      ]
    },
    "test:unit": {
      "command": "NODE_OPTIONS=--experimental-vm-modules uvu test \"lib/.*_test\\.js$\"",
      "#comment": [
        "These unit tests use the default export condition, so they require a",
        "full build of all dependencies."
      ],
      "dependencies": [
        "build"
      ],
      "files": [],
      "output": []
    },
    "test:integration": {
      "dependencies": [
        "test:integration:shimmed:dev",
        "test:integration:shimmed:prod",
        "test:integration:unshimmed:dev",
        "test:integration:unshimmed:prod"
      ]
    },
    "test:integration:shimmed:dev": {
      "command": "node ../../tests/run-web-tests.js test/integration/client/**/*-shimmed_test.js",
      "env": {
        "MODE": "dev",
        "NODE_OPTIONS": "--experimental-vm-modules",
        "BROWSERS": {
          "external": true
        }
      },
      "#comment": [
        "TODO(aomarks) It seems like this should only depend on build:ts",
        "but it errors on missing .js files that come from core library Rollup builds"
      ],
      "dependencies": [
        "build",
        "../../tests:build"
      ],
      "files": [
        "web-test-runner.config.js",
        "../../tests/web-test-runner.config.js"
      ],
      "output": []
    },
    "test:integration:shimmed:prod": {
      "command": "node ../../tests/run-web-tests.js test/integration/client/**/*-shimmed_test.js",
      "env": {
        "MODE": "prod",
        "NODE_OPTIONS": "--experimental-vm-modules",
        "BROWSERS": {
          "external": true
        }
      },
      "dependencies": [
        "build",
        "../../tests:build"
      ],
      "files": [
        "web-test-runner.config.js",
        "../../tests/web-test-runner.config.js"
      ],
      "output": []
    },
    "test:integration:unshimmed:dev": {
      "command": "node ../../tests/run-web-tests.js test/integration/client/**/*-unshimmed_test.js",
      "env": {
        "MODE": "dev",
        "NODE_OPTIONS": "--experimental-vm-modules",
        "BROWSERS": {
          "external": true
        }
      },
      "dependencies": [
        "build",
        "../../tests:build"
      ],
      "files": [
        "web-test-runner.config.js",
        "../../tests/web-test-runner.config.js"
      ],
      "output": []
    },
    "test:integration:unshimmed:prod": {
      "command": "node ../../tests/run-web-tests.js test/integration/client/**/*-unshimmed_test.js",
      "env": {
        "MODE": "prod",
        "NODE_OPTIONS": "--experimental-vm-modules",
        "BROWSERS": {
          "external": true
        }
      },
      "dependencies": [
        "build",
        "../../tests:build"
      ],
      "files": [
        "web-test-runner.config.js",
        "../../tests/web-test-runner.config.js"
      ],
      "output": []
    }
  },
  "files": [
    "/lib/",
    "/index.{d.ts,d.ts.map,js,js.map}"
  ],
  "author": "Google LLC",
  "license": "BSD-3-Clause",
  "repository": {
    "type": "git",
    "url": "https://github.com/lit/lit.git",
    "directory": "packages/labs/ssr"
  },
  "devDependencies": {
    "@koa/router": "^12.0.0",
    "@open-wc/testing": "^3.0.0-next.1",
    "@open-wc/testing-karma": "^4.0.9",
    "@types/command-line-args": "^5.0.0",
    "@types/koa": "^2.0.49",
    "@types/koa__router": "^8.0.2",
    "@types/koa-cors": "*",
    "@types/koa-mount": "^4.0.2",
    "@types/koa-static": "^4.0.1",
    "@types/resolve": "^1.20.2",
    "@webcomponents/template-shadowroot": "^0.1.0",
    "command-line-args": "^5.1.1",
    "deepmerge": "^4.2.2",
    "koa": "^2.7.0",
    "koa-cors": "^0.0.16",
    "koa-mount": "^4.0.0",
    "koa-node-resolve": "^1.0.0-pre.5",
    "koa-static": "^5.0.0"
  },
  "dependencies": {
<<<<<<< HEAD
    "@lit-labs/ssr-client": "^1.1.4-pre.0",
    "@lit-labs/ssr-dom-shim": "^1.1.2-pre.0",
    "@lit/reactive-element": "^2.0.0-pre.0",
    "@parse5/tools": "^0.1.0",
=======
    "@lit-labs/ssr-client": "^1.1.0",
    "@lit-labs/ssr-dom-shim": "^1.1.0",
    "@lit/reactive-element": "^1.6.0",
    "@parse5/tools": "^0.3.0",
>>>>>>> 08d48e3c
    "@types/node": "^16.0.0",
    "enhanced-resolve": "^5.10.0",
    "lit": "^3.0.0-pre.0",
    "lit-element": "^4.0.0-pre.0",
    "lit-html": "^3.0.0-pre.0",
    "node-fetch": "^3.2.8",
    "parse5": "^7.1.1"
  },
  "engines": {
    "node": ">=13.9.0"
  }
}<|MERGE_RESOLUTION|>--- conflicted
+++ resolved
@@ -206,17 +206,10 @@
     "koa-static": "^5.0.0"
   },
   "dependencies": {
-<<<<<<< HEAD
     "@lit-labs/ssr-client": "^1.1.4-pre.0",
     "@lit-labs/ssr-dom-shim": "^1.1.2-pre.0",
     "@lit/reactive-element": "^2.0.0-pre.0",
-    "@parse5/tools": "^0.1.0",
-=======
-    "@lit-labs/ssr-client": "^1.1.0",
-    "@lit-labs/ssr-dom-shim": "^1.1.0",
-    "@lit/reactive-element": "^1.6.0",
     "@parse5/tools": "^0.3.0",
->>>>>>> 08d48e3c
     "@types/node": "^16.0.0",
     "enhanced-resolve": "^5.10.0",
     "lit": "^3.0.0-pre.0",
