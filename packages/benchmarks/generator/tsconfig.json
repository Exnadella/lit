{
  "compilerOptions": {
<<<<<<< HEAD
    "target": "es2021",
    "module": "es2015",
    "lib": ["es2021", "DOM", "DOM.Iterable"],
=======
    "target": "es2020",
    "module": "esnext",
    "lib": ["es2020", "DOM", "DOM.Iterable"],
>>>>>>> f15fbfbd
    "declaration": true,
    "declarationMap": true,
    "sourceMap": true,
    "inlineSources": true,
    "strict": true,
    "outDir": "./build/",
    "noUnusedLocals": true,
    "noUnusedParameters": true,
    "noImplicitReturns": true,
    "noFallthroughCasesInSwitch": true,
    "noImplicitAny": true,
    "noImplicitThis": true,
    "moduleResolution": "node",
    "allowSyntheticDefaultImports": true,
    "noImplicitOverride": true,
    "skipLibCheck": true
  },
  "include": ["src/**/*.ts", "types/deoptigate.d.ts"],
  "exclude": []
}<|MERGE_RESOLUTION|>--- conflicted
+++ resolved
@@ -1,14 +1,8 @@
 {
   "compilerOptions": {
-<<<<<<< HEAD
     "target": "es2021",
     "module": "es2015",
     "lib": ["es2021", "DOM", "DOM.Iterable"],
-=======
-    "target": "es2020",
-    "module": "esnext",
-    "lib": ["es2020", "DOM", "DOM.Iterable"],
->>>>>>> f15fbfbd
     "declaration": true,
     "declarationMap": true,
     "sourceMap": true,
