--- conflicted
+++ resolved
@@ -93,13 +93,8 @@
 need to know whether a particular locale was loaded, check `getLocale` after the
 promise resolves.
 
-<<<<<<< HEAD
-In transform mode, calls to this function are replaced with
-`Promise.resolve(undefined)`.
-=======
 Throws if the given locale is not contained by the configured `sourceLocale` or
 `targetLocales`.
->>>>>>> debcf307
 
 ### `msg(id: string, template, ...args): string|TemplateResult`
 
